--- conflicted
+++ resolved
@@ -44,22 +44,16 @@
             b=b,
         )
 
-        kLas = ConditionalGaussianProcess._PriorPredictiveCrossCovariance((kLa,))
-        inference_params = GPInferenceParams(prior, gram, (Y,), (L,), (b,), kLas, None)
-        concrete_solver = solver.get_concrete_solver(inference_params)
+        kLas = ConditionalGaussianProcess.PriorPredictiveCrossCovariance((kLa,))
 
         return cls(
             prior=prior,
             Ys=(Y,),
             Ls=(L,),
             bs=(b,),
-<<<<<<< HEAD
             kLas=kLas,
-=======
-            kLas=ConditionalGaussianProcess.PriorPredictiveCrossCovariance((kLa,)),
->>>>>>> 170d79a4
             gram_matrix=gram,
-            solver=concrete_solver,
+            solver=solver,
         )
 
     def __init__(
@@ -71,7 +65,7 @@
         bs: Sequence[pn.randvars.Normal | pn.randvars.Constant | None],
         kLas: ConditionalGaussianProcess.PriorPredictiveCrossCovariance,
         gram_matrix: pn.linops.LinearOperator,
-        solver: ConcreteGPSolver,
+        solver: GPSolver,
     ):
         self._prior = prior
 
@@ -82,13 +76,16 @@
         self._kLas = kLas
 
         self._gram_matrix = gram_matrix
-        self._solver = solver
+
+        inference_params = GPInferenceParams(prior, gram_matrix, Ys, Ls, bs, kLas, None)
+        self._solver = solver.get_concrete_solver(inference_params)
+        self._abstract_solver = solver
 
         super().__init__(
             mean=ConditionalGaussianProcess.Mean(
                 prior_mean=self._prior.mean,
                 kLas=self._kLas,
-                solver=solver,
+                solver=self._solver,
             ),
             cov=self._solver.posterior_cov,
         )
@@ -96,6 +93,10 @@
     @functools.cached_property
     def gram(self) -> pn.linops.LinearOperator:
         return self._gram_matrix
+
+    @property
+    def abstract_solver(self) -> GPSolver:
+        return self._abstract_solver
 
     @property
     def solver(self) -> ConcreteGPSolver:
@@ -177,13 +178,8 @@
         def __init__(
             self,
             prior_mean: JaxFunction,
-<<<<<<< HEAD
-            kLas: ConditionalGaussianProcess._PriorPredictiveCrossCovariance,
+            kLas: ConditionalGaussianProcess.PriorPredictiveCrossCovariance,
             solver: ConcreteGPSolver,
-=======
-            kLas: ConditionalGaussianProcess.PriorPredictiveCrossCovariance,
-            representer_weights: np.ndarray,
->>>>>>> 170d79a4
         ):
             self._prior_mean = prior_mean
             self._kLas = kLas
@@ -205,58 +201,7 @@
             m_x = self._prior_mean.jax(x)
             kLas_x = self._kLas.jax(x)
 
-<<<<<<< HEAD
             return m_x + kLas_x @ self._solver.compute_representer_weights()
-=======
-            return m_x + kLas_x @ self._representer_weights
-
-    class CovarianceFunction(JaxCovarianceFunction):
-        def __init__(
-            self,
-            prior_covfunc: JaxCovarianceFunction,
-            kLas: ConditionalGaussianProcess.PriorPredictiveCrossCovariance,
-            gram_matrix: pn.linops.LinearOperator,
-        ):
-            self._prior_covfunc = prior_covfunc
-            self._kLas = kLas
-            self._gram_matrix = gram_matrix
-
-            super().__init__(
-                input_shape=self._prior_covfunc.input_shape,
-                output_shape_0=self._prior_covfunc.output_shape_0,
-                output_shape_1=self._prior_covfunc.output_shape_1,
-            )
-
-        def _evaluate(self, x0: np.ndarray, x1: np.ndarray | None) -> np.ndarray:
-            k_xx = self._prior_covfunc(x0, x1)
-            kLas_x0 = self._kLas(x0)
-            kLas_x1 = self._kLas(x1) if x1 is not None else kLas_x0
-            cov_update = (
-                kLas_x0[..., None, :] @ (self._gram_matrix.solve(kLas_x1[..., None]))
-            )[..., 0, 0]
-
-            return k_xx - cov_update
-
-        @functools.partial(jax.jit, static_argnums=0)
-        def _evaluate_jax(self, x0: jnp.ndarray, x1: jnp.ndarray | None) -> jnp.ndarray:
-            k_xx = self._prior_covfunc.jax(x0, x1)
-            kLas_x0 = self._kLas.jax(x0)
-            kLas_x1 = self._kLas.jax(x1) if x1 is not None else kLas_x0
-            cov_update = (
-                kLas_x0[..., None, :]
-                @ (self._gram_matrix.solve(kLas_x1[..., None]))[..., 0, 0]
-            )
-
-            return k_xx - cov_update
-
-        def _evaluate_linop(
-            self, x0: np.ndarray, x1: Optional[np.ndarray]
-        ) -> pn.linops.LinearOperator:
-            k_xx = self._prior_covfunc.linop(x0, x1)
-            kLas_x0 = self._kLas.evaluate_linop(x0)
-            kLas_x1 = self._kLas.evaluate_linop(x1) if x1 is not None else kLas_x0
-            return k_xx - kLas_x0 @ self._gram_matrix.solve(kLas_x1.T)
->>>>>>> 170d79a4
 
     def condition_on_observations(
         self,
@@ -290,16 +235,6 @@
         )
 
         kLas = self._kLas.append(kLa)
-        inference_params = GPInferenceParams(
-            self._prior,
-            gram_matrix,
-            self._Ys + (Y,),
-            self._Ls + (L,),
-            self._bs + (b,),
-            kLas,
-            None,
-        )
-        concrete_solver = solver.get_concrete_solver(inference_params)
 
         return ConditionalGaussianProcess(
             prior=self._prior,
@@ -308,7 +243,7 @@
             bs=self._bs + (b,),
             kLas=kLas,
             gram_matrix=gram_matrix,
-            solver=concrete_solver,
+            solver=solver,
         )
 
     @classmethod
@@ -461,7 +396,7 @@
         bs=conditional_gp._bs,
         kLas=self(conditional_gp._kLas),
         gram_matrix=conditional_gp.gram,
-        solver=conditional_gp.solver,
+        solver=conditional_gp.abstract_solver,
     )
 
 
