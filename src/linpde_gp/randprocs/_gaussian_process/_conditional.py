--- conflicted
+++ resolved
@@ -15,19 +15,22 @@
 from linpde_gp.linfunctls import LinearFunctional
 from linpde_gp.linops import BlockMatrix, BlockMatrix2x2
 from linpde_gp.randprocs.crosscov import ProcessVectorCrossCovariance
-<<<<<<< HEAD
 from linpde_gp.randvars import Covariance, LinearOperatorCovariance
-=======
 from linpde_gp.solvers import (
     CholeskySolver,
     ConcreteGPSolver,
     GPInferenceParams,
     GPSolver,
 )
->>>>>>> 15ca50a5
 from linpde_gp.typing import RandomVariableLike
 
 from timeit import default_timer as timer
+
+pn.config.register(
+    "default_solver_linpde_gp",
+    CholeskySolver(),
+    "Default solver for GP conditioning in linpde-gp.",
+)
 
 
 class ConditionalGaussianProcess(pn.randprocs.GaussianProcess):
@@ -40,8 +43,10 @@
         *,
         L: None | LinearFunctional | LinearFunctionOperator = None,
         b: None | RandomVariableLike = None,
-        solver: GPSolver = CholeskySolver(),
+        solver: GPSolver = None,
     ):
+        if solver is None:
+            solver = pn.config.default_solver_linpde_gp
         Y, L, b, kLa, gram = cls._preprocess_observations(
             prior=prior,
             Y=Y,
@@ -84,32 +89,17 @@
 
         self._gram_matrix = gram_matrix
 
-<<<<<<< HEAD
-        self._representer_weights = representer_weights
-        if representer_weights is None:
-            self._representer_weights = self._compute_representer_weights()
-=======
         inference_params = GPInferenceParams(
             prior, gram_matrix, Ys, Ls, bs, kLas, None, full_representer_weights
         )
         self._solver = solver.get_concrete_solver(inference_params)
         self._abstract_solver = solver
->>>>>>> 15ca50a5
 
         super().__init__(
             mean=ConditionalGaussianProcess.Mean(
                 prior_mean=self._prior.mean,
                 kLas=self._kLas,
-<<<<<<< HEAD
-                representer_weights=self._representer_weights,
-            ),
-            cov=ConditionalGaussianProcess.CovarianceFunction(
-                prior_covfunc=self._prior.cov,
-                kLas=self._kLas,
-                gram_matrix=self.gram,
-=======
                 solver=self._solver,
->>>>>>> 15ca50a5
             ),
             cov=self._solver.posterior_cov,
         )
@@ -118,36 +108,9 @@
     def gram(self) -> pn.linops.LinearOperator:
         return self._gram_matrix
 
-<<<<<<< HEAD
-    def _compute_representer_weights(self) -> np.ndarray:
-        y = np.concatenate(
-                [
-                    (Y - L(self._prior.mean).reshape(-1, order="C"))
-                    if b is None
-                    else (
-                        Y
-                        - L(self._prior.mean).reshape(-1, order="C")
-                        - b.mean.reshape(-1, order="C")
-                    )
-                    for Y, L, b in zip(self._Ys, self._Ls, self._bs)
-                ],
-                axis=-1,
-            )
-        from scipy.linalg import cho_factor, cho_solve
-        gram_dense = self.gram.todense()
-        res = cho_solve(cho_factor(gram_dense), y)
-
-        return res
-
-    @property
-    def representer_weights(self) -> np.ndarray:
-        if self._representer_weights is None:
-            self._representer_weights = self._compute_representer_weights()
-=======
     @property
     def abstract_solver(self) -> GPSolver:
         return self._abstract_solver
->>>>>>> 15ca50a5
 
     @property
     def solver(self) -> ConcreteGPSolver:
@@ -256,74 +219,7 @@
             m_x = self._prior_mean.jax(x)
             kLas_x = self._kLas.jax(x)
 
-<<<<<<< HEAD
-            return m_x + kLas_x @ self._representer_weights
-
-    class CovarianceFunction(JaxCovarianceFunction):
-        def __init__(
-            self,
-            prior_covfunc: JaxCovarianceFunction,
-            kLas: ConditionalGaussianProcess.PriorPredictiveCrossCovariance,
-            gram_matrix: pn.linops.LinearOperator,
-        ):
-            self._prior_covfunc = prior_covfunc
-            self._kLas = kLas
-            self._gram_matrix = gram_matrix
-
-            super().__init__(
-                input_shape=self._prior_covfunc.input_shape,
-                output_shape_0=self._prior_covfunc.output_shape_0,
-                output_shape_1=self._prior_covfunc.output_shape_1,
-            )
-
-        def _evaluate(self, x0: np.ndarray, x1: np.ndarray | None) -> np.ndarray:
-            k_xx = self._prior_covfunc(x0, x1)
-            kLas_x0 = self._kLas(x0)
-            kLas_x1 = self._kLas(x1) if x1 is not None else kLas_x0
-
-            x0_batch_ndim = x0.ndim - self._prior_covfunc.input_ndim
-            x1_batch_ndim = (
-                x1.ndim - self._prior_covfunc.input_ndim
-                if x1 is not None
-                else x0_batch_ndim
-            )
-            output_ndim_0 = self._prior_covfunc.output_ndim_0
-            output_ndim_1 = self._prior_covfunc.output_ndim_1
-            kLas_x0 = np.expand_dims(
-                kLas_x0,
-                axis=tuple(x0_batch_ndim + output_ndim_0 + np.arange(output_ndim_1)),
-            )
-            kLas_x1 = np.expand_dims(
-                kLas_x1, axis=tuple(x1_batch_ndim + np.arange(output_ndim_0))
-            )
-            cov_update = (
-                kLas_x0[..., None, :] @ (self._gram_matrix.solve(kLas_x1[..., None]))
-            )[..., 0, 0]
-
-            return k_xx - cov_update
-
-        @functools.partial(jax.jit, static_argnums=0)
-        def _evaluate_jax(self, x0: jnp.ndarray, x1: jnp.ndarray | None) -> jnp.ndarray:
-            k_xx = self._prior_covfunc.jax(x0, x1)
-            kLas_x0 = self._kLas.jax(x0)
-            kLas_x1 = self._kLas.jax(x1) if x1 is not None else kLas_x0
-            cov_update = (
-                kLas_x0[..., None, :]
-                @ (self._gram_matrix.solve(kLas_x1[..., None]))[..., 0, 0]
-            )
-
-            return k_xx - cov_update
-
-        def _evaluate_linop(
-            self, x0: np.ndarray, x1: Optional[np.ndarray]
-        ) -> pn.linops.LinearOperator:
-            k_xx = self._prior_covfunc.linop(x0, x1)
-            kLas_x0 = self._kLas.evaluate_linop(x0)
-            kLas_x1 = self._kLas.evaluate_linop(x1) if x1 is not None else kLas_x0
-            return k_xx - kLas_x0 @ self._gram_matrix.solve(kLas_x1.T)
-=======
             return m_x + kLas_x @ self._solver.compute_representer_weights()
->>>>>>> 15ca50a5
 
     def condition_on_observations(
         self,
@@ -332,14 +228,12 @@
         *,
         L: LinearFunctional | LinearFunctionOperator | None = None,
         b: RandomVariableLike | None = None,
-<<<<<<< HEAD
-        compute_representer_weights: bool = True,
         noise: float = 1e-12,
         crosscov=None,
-=======
-        solver: GPSolver = CholeskySolver(),
->>>>>>> 15ca50a5
+        solver: GPSolver = None,
     ):
+        if solver is None:
+            solver = pn.config.default_solver_linpde_gp
         Y, L, b, kLa, gram = self._preprocess_observations(
             prior=self._prior,
             Y=Y,
@@ -368,21 +262,8 @@
             gram,
             is_spd=True,
         )
-<<<<<<< HEAD
-        # if compute_representer_weights:
-        #     start_time = timer()
-        #     # representer_weights = gram_matrix.schur_update(
-        #     #     self.representer_weights, Y - pred_mean
-        #     # )
-        #     end_time = timer()
-        #     print(f"Time for schur_update: {end_time - start_time}")
-        # else:
-        #     representer_weights = None
-        representer_weights = None
-=======
 
         kLas = self._kLas.append(kLa)
->>>>>>> 15ca50a5
 
         return ConditionalGaussianProcess(
             prior=self._prior,
