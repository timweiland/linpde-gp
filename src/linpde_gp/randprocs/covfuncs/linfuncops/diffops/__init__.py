<<<<<<< HEAD
import numpy as np
from probnum.randprocs import covfuncs as _pn_covfuncs

from linpde_gp.linfuncops import diffops

from ... import _tensor_product
=======
>>>>>>> bcb2d121
from ._expquad import (
    ExpQuad_DirectionalDerivative_DirectionalDerivative,
    ExpQuad_DirectionalDerivative_WeightedLaplacian,
    ExpQuad_Identity_DirectionalDerivative,
    ExpQuad_Identity_WeightedLaplacian,
    ExpQuad_WeightedLaplacian_WeightedLaplacian,
)
from ._matern import (
    HalfIntegerMatern_DirectionalDerivative_DirectionalDerivative,
    HalfIntegerMatern_Identity_DirectionalDerivative,
    UnivariateHalfIntegerMatern_DirectionalDerivative_DirectionalDerivative,
    UnivariateHalfIntegerMatern_DirectionalDerivative_WeightedLaplacian,
    UnivariateHalfIntegerMatern_Identity_WeightedLaplacian,
    UnivariateHalfIntegerMatern_WeightedLaplacian_WeightedLaplacian,
)
<<<<<<< HEAD
from ._tensor_product import TensorProduct_LinDiffop_LinDiffop

########################################################################################
# LinearDifferentialOperator ###########################################################
########################################################################################


@diffops.PartialDerivative.__call__.register  # pylint: disable=no-member
@diffops.LinearDifferentialOperator.__call__.register  # pylint: disable=no-member
def _(
    self,
    k: _tensor_product.TensorProduct,
    /,
    *,
    argnum: int = 0,
):
    D0 = (
        self
        if argnum == 0
        else diffops.PartialDerivative(diffops.MultiIndex(np.zeros(k.input_shape_0)))
    )
    D1 = (
        self
        if argnum == 1
        else diffops.PartialDerivative(diffops.MultiIndex(np.zeros(k.input_shape_1)))
    )
    return TensorProduct_LinDiffop_LinDiffop(k, L0=D0, L1=D1)


@diffops.PartialDerivative.__call__.register  # pylint: disable=no-member
@diffops.LinearDifferentialOperator.__call__.register  # pylint: disable=no-member
def _(
    self,
    k: TensorProduct_LinDiffop_LinDiffop,
    /,
    *,
    argnum: int = 0,
):
    if argnum == 0 and k.L0.order == 0:
        D0 = self
        D1 = k.L1
    elif argnum == 1 and k.L1.order == 0:
        D0 = k.L0
        D1 = self
    else:
        return NotImplemented
    return TensorProduct_LinDiffop_LinDiffop(k.k, L0=D0, L1=D1)


########################################################################################
# Partial Derivative ###################################################################
########################################################################################


def _partial_derivative_fallback(
    D: diffops.PartialDerivative, k: _pn_covfuncs.CovarianceFunction, argnum: int = 0
):
    if D.order == 0:
        return k
    if int(np.prod(D.input_domain_shape)) == 1:
        if D.order == 1:
            return diffops.DirectionalDerivative(1.0)(k, argnum=argnum)
        if D.order == 2:
            return diffops.WeightedLaplacian(1.0)(k, argnum=argnum)
    return NotImplemented


@diffops.PartialDerivative.__call__.register  # pylint: disable=no-member
def _(self, k: _pn_covfuncs.Matern, /, *, argnum: int = 0):
    return _partial_derivative_fallback(self, k, argnum=argnum)


@diffops.PartialDerivative.__call__.register  # pylint: disable=no-member
def _(self, k: HalfIntegerMatern_Identity_DirectionalDerivative, /, *, argnum: int = 0):
    return _partial_derivative_fallback(self, k, argnum=argnum)


@diffops.PartialDerivative.__call__.register  # pylint: disable=no-member
def _(
    self,
    k: UnivariateHalfIntegerMatern_Identity_WeightedLaplacian,
    /,
    *,
    argnum: int = 0,
):
    return _partial_derivative_fallback(self, k, argnum=argnum)


@diffops.PartialDerivative.__call__.register  # pylint: disable=no-member
def _(self, k: _pn_covfuncs.ExpQuad, /, *, argnum: int = 0):
    return _partial_derivative_fallback(self, k, argnum=argnum)


@diffops.PartialDerivative.__call__.register  # pylint: disable=no-member
def _(self, k: ExpQuad_Identity_DirectionalDerivative, /, *, argnum: int = 0):
    return _partial_derivative_fallback(self, k, argnum=argnum)


@diffops.PartialDerivative.__call__.register  # pylint: disable=no-member
def _(self, k: ExpQuad_Identity_WeightedLaplacian, /, *, argnum: int = 0):
    return _partial_derivative_fallback(self, k, argnum=argnum)


########################################################################################
# Directional Derivative ###############################################################
########################################################################################


@diffops.DirectionalDerivative.__call__.register  # pylint: disable=no-member
def _(self, k: _pn_covfuncs.Matern, /, *, argnum: int = 0):
    if k.p is not None:
        return HalfIntegerMatern_Identity_DirectionalDerivative(
            k,
            direction=self.direction,
            reverse=(argnum == 0),
        )

    return super(diffops.DirectionalDerivative, self).__init__(k, argnum=argnum)


@diffops.DirectionalDerivative.__call__.register  # pylint: disable=no-member
def _(self, k: HalfIntegerMatern_Identity_DirectionalDerivative, /, *, argnum: int = 0):
    assert k.matern.p is not None

    if argnum == 0 and not k.reverse:
        return (
            UnivariateHalfIntegerMatern_DirectionalDerivative_DirectionalDerivative
            if k.matern.input_size == 1
            else HalfIntegerMatern_DirectionalDerivative_DirectionalDerivative
        )(
            k.matern,
            direction0=self.direction,
            direction1=k.direction,
        )

    if argnum == 1 and k.reverse:
        return (
            UnivariateHalfIntegerMatern_DirectionalDerivative_DirectionalDerivative
            if k.matern.input_size == 1
            else HalfIntegerMatern_DirectionalDerivative_DirectionalDerivative
        )(
            k.matern,
            direction0=k.direction,
            direction1=self.direction,
        )

    return super(diffops.DirectionalDerivative, self).__call__(k, argnum=argnum)


@diffops.DirectionalDerivative.__call__.register  # pylint: disable=no-member
def _(
    self,
    k: UnivariateHalfIntegerMatern_Identity_WeightedLaplacian,
    /,
    *,
    argnum: int = 0,
):
    assert k.matern.p is not None

    if (argnum == 0 and not k.reverse) or (argnum == 1 and k.reverse):
        return UnivariateHalfIntegerMatern_DirectionalDerivative_WeightedLaplacian(
            k.matern,
            direction=self.direction,
            L1=k.L,
            reverse=(argnum == 1),
        )

    return super(diffops.DirectionalDerivative, self).__call__(k, argnum=argnum)


@diffops.DirectionalDerivative.__call__.register  # pylint: disable=no-member
def _(self, k: _pn_covfuncs.ExpQuad, /, *, argnum: int = 0):
    return ExpQuad_Identity_DirectionalDerivative(
        expquad=k,
        direction=self.direction,
        reverse=(argnum == 0),
    )


@diffops.DirectionalDerivative.__call__.register  # pylint: disable=no-member
def _(self, k: ExpQuad_Identity_DirectionalDerivative, /, *, argnum: int = 0):
    if argnum == 0 and not k.reverse:
        return ExpQuad_DirectionalDerivative_DirectionalDerivative(
            expquad=k.expquad,
            direction0=self.direction,
            direction1=k.direction,
        )

    if argnum == 1 and k.reverse:
        return ExpQuad_DirectionalDerivative_DirectionalDerivative(
            expquad=k.expquad,
            direction0=k.direction,
            direction1=self.direction,
        )

    return super(diffops.DirectionalDerivative, self).__call__(k, argnum=argnum)


@diffops.DirectionalDerivative.__call__.register  # pylint: disable=no-member
def _(self, k: ExpQuad_Identity_WeightedLaplacian, /, *, argnum: int = 0):
    if (argnum == 0 and not k.reverse) or (argnum == 1 and k.reverse):
        return ExpQuad_DirectionalDerivative_WeightedLaplacian(
            k.expquad,
            direction=self.direction,
            L1=k.L,
            reverse=(argnum == 1),
        )

    return super(diffops.DirectionalDerivative, self).__call__(k, argnum=argnum)


########################################################################################
# (Weighted) Laplacian #################################################################
########################################################################################


@diffops.WeightedLaplacian.__call__.register  # pylint: disable=no-member
def _(self, k: _pn_covfuncs.Matern, /, *, argnum: int = 0):
    if k.input_size == 1:
        if k.p is not None:
            return UnivariateHalfIntegerMatern_Identity_WeightedLaplacian(
                k, L=self, reverse=(argnum == 0)
            )

    return super(diffops.WeightedLaplacian, self).__call__(k, argnum=argnum)


@diffops.WeightedLaplacian.__call__.register  # pylint: disable=no-member
def _(
    self,
    k: UnivariateHalfIntegerMatern_Identity_WeightedLaplacian,
    /,
    *,
    argnum: int = 0,
):
    assert k.matern.p is not None
    assert k.input_size == 1

    if argnum == 0 and not k.reverse:
        return UnivariateHalfIntegerMatern_WeightedLaplacian_WeightedLaplacian(
            k.matern, L0=self, L1=k.L
        )

    if argnum == 1 and k.reverse:
        return UnivariateHalfIntegerMatern_WeightedLaplacian_WeightedLaplacian(
            k.matern, L0=k.L, L1=self
        )

    return super(diffops.WeightedLaplacian, self).__call__(k, argnum=argnum)


@diffops.WeightedLaplacian.__call__.register  # pylint: disable=no-member
def _(self, k: HalfIntegerMatern_Identity_DirectionalDerivative, /, *, argnum: int = 0):
    assert k.matern.p is not None
    assert k.input_size == 1

    if k.input_size == 1:
        if (argnum == 0 and not k.reverse) or (argnum == 1 and k.reverse):
            return UnivariateHalfIntegerMatern_DirectionalDerivative_WeightedLaplacian(
                k.matern,
                direction=k.direction,
                L1=self,
                reverse=(argnum == 0),
            )

    return super(diffops.WeightedLaplacian, self).__call__(k, argnum=argnum)


@diffops.WeightedLaplacian.__call__.register  # pylint: disable=no-member
def _(self, k: _pn_covfuncs.ExpQuad, /, *, argnum: int = 0):
    return ExpQuad_Identity_WeightedLaplacian(k, L=self, reverse=argnum == 0)


@diffops.WeightedLaplacian.__call__.register  # pylint: disable=no-member
def _(self, k: ExpQuad_Identity_WeightedLaplacian, /, *, argnum: int = 0):
    if argnum == 0 and not k.reverse:
        return ExpQuad_WeightedLaplacian_WeightedLaplacian(k.expquad, L0=self, L1=k.L)

    if argnum == 1 and k.reverse:
        return ExpQuad_WeightedLaplacian_WeightedLaplacian(k.matern, L0=k.L, L1=self)

    return super(diffops.WeightedLaplacian, self).__call__(k, argnum=argnum)


@diffops.WeightedLaplacian.__call__.register  # pylint: disable=no-member
def _(self, k: ExpQuad_Identity_DirectionalDerivative, /, *, argnum: int = 0):
    if (argnum == 0 and not k.reverse) or (argnum == 1 and k.reverse):
        return ExpQuad_DirectionalDerivative_WeightedLaplacian(
            k.expquad,
            direction=k.direction,
            L1=self,
            reverse=(argnum == 0),
        )

    return super(diffops.WeightedLaplacian, self).__call__(k, argnum=argnum)
=======
from ._tensor_product import (
    TensorProduct_DirectionalDerivative_DirectionalDerivative,
    TensorProduct_DirectionalDerivative_WeightedLaplacian,
    TensorProduct_Identity_DirectionalDerivative,
    TensorProduct_Identity_WeightedLaplacian,
    TensorProduct_WeightedLaplacian_WeightedLaplacian,
)

from . import _registry  # isort: skip
>>>>>>> bcb2d121
<|MERGE_RESOLUTION|>--- conflicted
+++ resolved
@@ -1,12 +1,3 @@
-<<<<<<< HEAD
-import numpy as np
-from probnum.randprocs import covfuncs as _pn_covfuncs
-
-from linpde_gp.linfuncops import diffops
-
-from ... import _tensor_product
-=======
->>>>>>> bcb2d121
 from ._expquad import (
     ExpQuad_DirectionalDerivative_DirectionalDerivative,
     ExpQuad_DirectionalDerivative_WeightedLaplacian,
@@ -22,310 +13,6 @@
     UnivariateHalfIntegerMatern_Identity_WeightedLaplacian,
     UnivariateHalfIntegerMatern_WeightedLaplacian_WeightedLaplacian,
 )
-<<<<<<< HEAD
 from ._tensor_product import TensorProduct_LinDiffop_LinDiffop
 
-########################################################################################
-# LinearDifferentialOperator ###########################################################
-########################################################################################
-
-
-@diffops.PartialDerivative.__call__.register  # pylint: disable=no-member
-@diffops.LinearDifferentialOperator.__call__.register  # pylint: disable=no-member
-def _(
-    self,
-    k: _tensor_product.TensorProduct,
-    /,
-    *,
-    argnum: int = 0,
-):
-    D0 = (
-        self
-        if argnum == 0
-        else diffops.PartialDerivative(diffops.MultiIndex(np.zeros(k.input_shape_0)))
-    )
-    D1 = (
-        self
-        if argnum == 1
-        else diffops.PartialDerivative(diffops.MultiIndex(np.zeros(k.input_shape_1)))
-    )
-    return TensorProduct_LinDiffop_LinDiffop(k, L0=D0, L1=D1)
-
-
-@diffops.PartialDerivative.__call__.register  # pylint: disable=no-member
-@diffops.LinearDifferentialOperator.__call__.register  # pylint: disable=no-member
-def _(
-    self,
-    k: TensorProduct_LinDiffop_LinDiffop,
-    /,
-    *,
-    argnum: int = 0,
-):
-    if argnum == 0 and k.L0.order == 0:
-        D0 = self
-        D1 = k.L1
-    elif argnum == 1 and k.L1.order == 0:
-        D0 = k.L0
-        D1 = self
-    else:
-        return NotImplemented
-    return TensorProduct_LinDiffop_LinDiffop(k.k, L0=D0, L1=D1)
-
-
-########################################################################################
-# Partial Derivative ###################################################################
-########################################################################################
-
-
-def _partial_derivative_fallback(
-    D: diffops.PartialDerivative, k: _pn_covfuncs.CovarianceFunction, argnum: int = 0
-):
-    if D.order == 0:
-        return k
-    if int(np.prod(D.input_domain_shape)) == 1:
-        if D.order == 1:
-            return diffops.DirectionalDerivative(1.0)(k, argnum=argnum)
-        if D.order == 2:
-            return diffops.WeightedLaplacian(1.0)(k, argnum=argnum)
-    return NotImplemented
-
-
-@diffops.PartialDerivative.__call__.register  # pylint: disable=no-member
-def _(self, k: _pn_covfuncs.Matern, /, *, argnum: int = 0):
-    return _partial_derivative_fallback(self, k, argnum=argnum)
-
-
-@diffops.PartialDerivative.__call__.register  # pylint: disable=no-member
-def _(self, k: HalfIntegerMatern_Identity_DirectionalDerivative, /, *, argnum: int = 0):
-    return _partial_derivative_fallback(self, k, argnum=argnum)
-
-
-@diffops.PartialDerivative.__call__.register  # pylint: disable=no-member
-def _(
-    self,
-    k: UnivariateHalfIntegerMatern_Identity_WeightedLaplacian,
-    /,
-    *,
-    argnum: int = 0,
-):
-    return _partial_derivative_fallback(self, k, argnum=argnum)
-
-
-@diffops.PartialDerivative.__call__.register  # pylint: disable=no-member
-def _(self, k: _pn_covfuncs.ExpQuad, /, *, argnum: int = 0):
-    return _partial_derivative_fallback(self, k, argnum=argnum)
-
-
-@diffops.PartialDerivative.__call__.register  # pylint: disable=no-member
-def _(self, k: ExpQuad_Identity_DirectionalDerivative, /, *, argnum: int = 0):
-    return _partial_derivative_fallback(self, k, argnum=argnum)
-
-
-@diffops.PartialDerivative.__call__.register  # pylint: disable=no-member
-def _(self, k: ExpQuad_Identity_WeightedLaplacian, /, *, argnum: int = 0):
-    return _partial_derivative_fallback(self, k, argnum=argnum)
-
-
-########################################################################################
-# Directional Derivative ###############################################################
-########################################################################################
-
-
-@diffops.DirectionalDerivative.__call__.register  # pylint: disable=no-member
-def _(self, k: _pn_covfuncs.Matern, /, *, argnum: int = 0):
-    if k.p is not None:
-        return HalfIntegerMatern_Identity_DirectionalDerivative(
-            k,
-            direction=self.direction,
-            reverse=(argnum == 0),
-        )
-
-    return super(diffops.DirectionalDerivative, self).__init__(k, argnum=argnum)
-
-
-@diffops.DirectionalDerivative.__call__.register  # pylint: disable=no-member
-def _(self, k: HalfIntegerMatern_Identity_DirectionalDerivative, /, *, argnum: int = 0):
-    assert k.matern.p is not None
-
-    if argnum == 0 and not k.reverse:
-        return (
-            UnivariateHalfIntegerMatern_DirectionalDerivative_DirectionalDerivative
-            if k.matern.input_size == 1
-            else HalfIntegerMatern_DirectionalDerivative_DirectionalDerivative
-        )(
-            k.matern,
-            direction0=self.direction,
-            direction1=k.direction,
-        )
-
-    if argnum == 1 and k.reverse:
-        return (
-            UnivariateHalfIntegerMatern_DirectionalDerivative_DirectionalDerivative
-            if k.matern.input_size == 1
-            else HalfIntegerMatern_DirectionalDerivative_DirectionalDerivative
-        )(
-            k.matern,
-            direction0=k.direction,
-            direction1=self.direction,
-        )
-
-    return super(diffops.DirectionalDerivative, self).__call__(k, argnum=argnum)
-
-
-@diffops.DirectionalDerivative.__call__.register  # pylint: disable=no-member
-def _(
-    self,
-    k: UnivariateHalfIntegerMatern_Identity_WeightedLaplacian,
-    /,
-    *,
-    argnum: int = 0,
-):
-    assert k.matern.p is not None
-
-    if (argnum == 0 and not k.reverse) or (argnum == 1 and k.reverse):
-        return UnivariateHalfIntegerMatern_DirectionalDerivative_WeightedLaplacian(
-            k.matern,
-            direction=self.direction,
-            L1=k.L,
-            reverse=(argnum == 1),
-        )
-
-    return super(diffops.DirectionalDerivative, self).__call__(k, argnum=argnum)
-
-
-@diffops.DirectionalDerivative.__call__.register  # pylint: disable=no-member
-def _(self, k: _pn_covfuncs.ExpQuad, /, *, argnum: int = 0):
-    return ExpQuad_Identity_DirectionalDerivative(
-        expquad=k,
-        direction=self.direction,
-        reverse=(argnum == 0),
-    )
-
-
-@diffops.DirectionalDerivative.__call__.register  # pylint: disable=no-member
-def _(self, k: ExpQuad_Identity_DirectionalDerivative, /, *, argnum: int = 0):
-    if argnum == 0 and not k.reverse:
-        return ExpQuad_DirectionalDerivative_DirectionalDerivative(
-            expquad=k.expquad,
-            direction0=self.direction,
-            direction1=k.direction,
-        )
-
-    if argnum == 1 and k.reverse:
-        return ExpQuad_DirectionalDerivative_DirectionalDerivative(
-            expquad=k.expquad,
-            direction0=k.direction,
-            direction1=self.direction,
-        )
-
-    return super(diffops.DirectionalDerivative, self).__call__(k, argnum=argnum)
-
-
-@diffops.DirectionalDerivative.__call__.register  # pylint: disable=no-member
-def _(self, k: ExpQuad_Identity_WeightedLaplacian, /, *, argnum: int = 0):
-    if (argnum == 0 and not k.reverse) or (argnum == 1 and k.reverse):
-        return ExpQuad_DirectionalDerivative_WeightedLaplacian(
-            k.expquad,
-            direction=self.direction,
-            L1=k.L,
-            reverse=(argnum == 1),
-        )
-
-    return super(diffops.DirectionalDerivative, self).__call__(k, argnum=argnum)
-
-
-########################################################################################
-# (Weighted) Laplacian #################################################################
-########################################################################################
-
-
-@diffops.WeightedLaplacian.__call__.register  # pylint: disable=no-member
-def _(self, k: _pn_covfuncs.Matern, /, *, argnum: int = 0):
-    if k.input_size == 1:
-        if k.p is not None:
-            return UnivariateHalfIntegerMatern_Identity_WeightedLaplacian(
-                k, L=self, reverse=(argnum == 0)
-            )
-
-    return super(diffops.WeightedLaplacian, self).__call__(k, argnum=argnum)
-
-
-@diffops.WeightedLaplacian.__call__.register  # pylint: disable=no-member
-def _(
-    self,
-    k: UnivariateHalfIntegerMatern_Identity_WeightedLaplacian,
-    /,
-    *,
-    argnum: int = 0,
-):
-    assert k.matern.p is not None
-    assert k.input_size == 1
-
-    if argnum == 0 and not k.reverse:
-        return UnivariateHalfIntegerMatern_WeightedLaplacian_WeightedLaplacian(
-            k.matern, L0=self, L1=k.L
-        )
-
-    if argnum == 1 and k.reverse:
-        return UnivariateHalfIntegerMatern_WeightedLaplacian_WeightedLaplacian(
-            k.matern, L0=k.L, L1=self
-        )
-
-    return super(diffops.WeightedLaplacian, self).__call__(k, argnum=argnum)
-
-
-@diffops.WeightedLaplacian.__call__.register  # pylint: disable=no-member
-def _(self, k: HalfIntegerMatern_Identity_DirectionalDerivative, /, *, argnum: int = 0):
-    assert k.matern.p is not None
-    assert k.input_size == 1
-
-    if k.input_size == 1:
-        if (argnum == 0 and not k.reverse) or (argnum == 1 and k.reverse):
-            return UnivariateHalfIntegerMatern_DirectionalDerivative_WeightedLaplacian(
-                k.matern,
-                direction=k.direction,
-                L1=self,
-                reverse=(argnum == 0),
-            )
-
-    return super(diffops.WeightedLaplacian, self).__call__(k, argnum=argnum)
-
-
-@diffops.WeightedLaplacian.__call__.register  # pylint: disable=no-member
-def _(self, k: _pn_covfuncs.ExpQuad, /, *, argnum: int = 0):
-    return ExpQuad_Identity_WeightedLaplacian(k, L=self, reverse=argnum == 0)
-
-
-@diffops.WeightedLaplacian.__call__.register  # pylint: disable=no-member
-def _(self, k: ExpQuad_Identity_WeightedLaplacian, /, *, argnum: int = 0):
-    if argnum == 0 and not k.reverse:
-        return ExpQuad_WeightedLaplacian_WeightedLaplacian(k.expquad, L0=self, L1=k.L)
-
-    if argnum == 1 and k.reverse:
-        return ExpQuad_WeightedLaplacian_WeightedLaplacian(k.matern, L0=k.L, L1=self)
-
-    return super(diffops.WeightedLaplacian, self).__call__(k, argnum=argnum)
-
-
-@diffops.WeightedLaplacian.__call__.register  # pylint: disable=no-member
-def _(self, k: ExpQuad_Identity_DirectionalDerivative, /, *, argnum: int = 0):
-    if (argnum == 0 and not k.reverse) or (argnum == 1 and k.reverse):
-        return ExpQuad_DirectionalDerivative_WeightedLaplacian(
-            k.expquad,
-            direction=k.direction,
-            L1=self,
-            reverse=(argnum == 0),
-        )
-
-    return super(diffops.WeightedLaplacian, self).__call__(k, argnum=argnum)
-=======
-from ._tensor_product import (
-    TensorProduct_DirectionalDerivative_DirectionalDerivative,
-    TensorProduct_DirectionalDerivative_WeightedLaplacian,
-    TensorProduct_Identity_DirectionalDerivative,
-    TensorProduct_Identity_WeightedLaplacian,
-    TensorProduct_WeightedLaplacian_WeightedLaplacian,
-)
-
-from . import _registry  # isort: skip
->>>>>>> bcb2d121
+from . import _registry  # isort: skip